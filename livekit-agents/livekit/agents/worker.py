--- conflicted
+++ resolved
@@ -278,17 +278,11 @@
         prometheus_port: int | None = None,
     ) -> None:
         super().__init__()
-<<<<<<< HEAD
         self._ws_url = ws_url or os.environ.get("LIVEKIT_URL") or ""
         self._api_key = api_key or os.environ.get("LIVEKIT_API_KEY") or ""
         self._api_secret = api_secret or os.environ.get("LIVEKIT_API_SECRET") or ""
         self._worker_token = os.environ.get("LIVEKIT_WORKER_TOKEN") or ""  # hosted agents
-=======
-        opts.ws_url = opts.ws_url or os.environ.get("LIVEKIT_URL", "")
-        opts.api_key = opts.api_key or os.environ.get("LIVEKIT_API_KEY", "")
-        opts.api_secret = opts.api_secret or os.environ.get("LIVEKIT_API_SECRET", "")
-        opts._worker_token = os.environ.get("LIVEKIT_WORKER_TOKEN", None)
->>>>>>> 3190f4af
+
 
         if not self._ws_url:
             raise ValueError("ws_url is required, or add LIVEKIT_URL in your environment")
@@ -301,7 +295,6 @@
                 "api_secret is required, or add LIVEKIT_API_SECRET in your environment"
             )
 
-<<<<<<< HEAD
         self._host = host
         self._port = port
         self._job_executor_type = job_executor_type
@@ -322,20 +315,6 @@
         self._agent_name = ""
         self._server_type = ServerType.ROOM
         self._id = "unregistered"
-=======
-        # Ensure job processes and thread executors can initialize JobContext.api
-        # by inheriting credentials from environment variables. This guarantees that
-        # ctx.api works even when credentials are only supplied via WorkerOptions.
-        os.environ["LIVEKIT_URL"] = opts.ws_url
-        os.environ["LIVEKIT_API_KEY"] = opts.api_key
-        os.environ["LIVEKIT_API_SECRET"] = opts.api_secret
-
-        if opts.job_memory_limit_mb > 0 and opts.job_executor_type != JobExecutorType.PROCESS:
-            logger.warning(
-                "max_job_memory_usage is only supported for process-based job executors, "
-                "ignoring max_job_memory_usage"
-            )
->>>>>>> 3190f4af
 
         # currently only one rtc_session
         self._entrypoint_fnc: Callable[[JobContext], Awaitable[None]] | None = None
@@ -604,7 +583,6 @@
                 logger.info("preloading plugins", extra={"packages": plugin_packages})
                 self._mp_ctx.set_forkserver_preload(plugin_packages)
 
-<<<<<<< HEAD
             if self._inference_executor is not None:
                 logger.info("starting inference executor")
                 await self._inference_executor.start()
@@ -630,27 +608,6 @@
             self._http_session = aiohttp.ClientSession(proxy=self._http_proxy or None)
             self._api = api.LiveKitAPI(
                 self._ws_url, self._api_key, self._api_secret, session=self._http_session
-=======
-        self._prometheus_server: telemetry.http_server.HttpServer | None = None
-        self._prometheus_multiproc_dir: str | None = None
-
-        # Setup prometheus multiprocess mode if explicitly configured
-        if opts.prometheus_multiproc_dir:
-            self._prometheus_multiproc_dir = opts.prometheus_multiproc_dir
-            # Set environment variable for prometheus multiprocess mode
-            os.environ["PROMETHEUS_MULTIPROC_DIR"] = self._prometheus_multiproc_dir
-        elif "PROMETHEUS_MULTIPROC_DIR" in os.environ:
-            # Use existing environment variable if already set
-            self._prometheus_multiproc_dir = os.environ["PROMETHEUS_MULTIPROC_DIR"]
-
-        # Create prometheus directory if it doesn't exist
-        if self._prometheus_multiproc_dir:
-            os.makedirs(self._prometheus_multiproc_dir, exist_ok=True)
-
-        if is_given(self._opts.prometheus_port):
-            self._prometheus_server = telemetry.http_server.HttpServer(
-                opts.host, self._opts.prometheus_port, loop=self._loop
->>>>>>> 3190f4af
             )
             self._close_future = asyncio.Future(loop=self._loop)
 
@@ -675,7 +632,6 @@
                         None, load_fnc
                     )
 
-<<<<<<< HEAD
                     load_threshold = ServerEnvOption.getvalue(self._load_threshold, devmode)
                     default_num_idle_processes = ServerEnvOption.getvalue(
                         self._num_idle_processes, devmode
@@ -703,27 +659,6 @@
                     self._connection_task(), name="worker_conn_task"
                 )
                 tasks.append(self._conn_task)
-=======
-        # Clean prometheus multiprocess directory to avoid stale metrics (only if it exists)
-        if self._prometheus_multiproc_dir and os.path.exists(self._prometheus_multiproc_dir):
-            logger.debug(
-                "cleaning prometheus multiprocess directory",
-                extra={"dir": self._prometheus_multiproc_dir},
-            )
-            # Remove all files in the directory but keep the directory itself
-            for filename in os.listdir(self._prometheus_multiproc_dir):
-                file_path = os.path.join(self._prometheus_multiproc_dir, filename)
-                try:
-                    if os.path.isfile(file_path):
-                        os.unlink(file_path)
-                except Exception as e:
-                    logger.warning(f"failed to remove {file_path}: {e}")
-
-        if self._opts.multiprocessing_context == "forkserver":
-            plugin_packages = [p.package for p in Plugin.registered_plugins] + ["av"]
-            logger.info("preloading plugins", extra={"packages": plugin_packages})
-            self._mp_ctx.set_forkserver_preload(plugin_packages)
->>>>>>> 3190f4af
 
             self.emit("worker_started")
 
@@ -772,19 +707,8 @@
         if is_given(job_memory_limit_mb):
             self._job_memory_limit_mb = job_memory_limit_mb
 
-<<<<<<< HEAD
         if is_given(drain_timeout):
             self._drain_timeout = drain_timeout
-=======
-                # Update child process count metric for prometheus multiprocess mode
-                if self._prometheus_multiproc_dir:
-                    telemetry.metrics._update_child_proc_count()
-
-                load_threshold = _WorkerEnvOption.getvalue(self._opts.load_threshold, self._devmode)
-                default_num_idle_processes = _WorkerEnvOption.getvalue(
-                    self._opts.num_idle_processes, self._devmode
-                )
->>>>>>> 3190f4af
 
         if is_given(num_idle_processes):
             self._num_idle_processes = num_idle_processes
@@ -805,16 +729,9 @@
 
         timeout = timeout if is_given(timeout) else self._drain_timeout
 
-<<<<<<< HEAD
         async with self._lock:
             if self._draining:
                 return
-=======
-        async def _join_jobs() -> None:
-            for proc in list(self._proc_pool.processes):
-                if proc.running_job:
-                    await proc.join()
->>>>>>> 3190f4af
 
             logger.info("draining worker", extra={"id": self.id, "timeout": timeout})
             self._draining = True
